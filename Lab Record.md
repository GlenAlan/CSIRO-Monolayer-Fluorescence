--- conflicted
+++ resolved
@@ -199,7 +199,8 @@
 - Enabled rerunning of post processing
 - Added lens calibration and made that nicer.
 
-<<<<<<< HEAD
+To implement the lens calibration I used the data supplied from the camera to determine the pixel dimensions. From here the nm to px conversion factor could be determined by dividing the size of the pixels by the magnification factor. A box to enter the magnification factor was added in the calibration tab.
+
 # 25/09/2024
 
 ### Lachlan
@@ -210,12 +211,6 @@
 - Started drawing scale for live view.
 
 ### Glen
-=======
-To implement the lens calibration I used the data supplied from the camera to determine the pixel dimensions. From here the nm to px conversion factor could be determined by dividing the size of the pixels by the magnification factor. A box to enter the magnification factor was added in the calibration tab.
-
-# 25/09/2024
-
-### Glen
 - Autofocus
 - Fixed Auto Exposure
 - Many bug fixes including the camera not appearing
@@ -229,7 +224,6 @@
 - [ ] Allow adjustment of other config parameters in extra window
 - [ ] Refine quality parameters
 - [ ] Begin tidying
->>>>>>> bddacf64
 
 ### Remainder of the placement
 
