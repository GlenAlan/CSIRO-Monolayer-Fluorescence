--- conflicted
+++ resolved
@@ -87,10 +87,4 @@
 - [ ] Add move specific distance function
 - [ ] Add Autofocus
 - [ ] Speed up
-- [ ] Table of statistics
-<<<<<<< HEAD
-- [ ] Add a thread which is given the canvas and scales it down during image processing and displays it
-- [ ] Threaded final image save
-=======
-- [ ] Add a thread which is given the canvas and scales it down during image processing and displays it
->>>>>>> b69de3d8
+- [ ] Table of statistics