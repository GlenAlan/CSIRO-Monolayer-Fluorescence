--- conflicted
+++ resolved
@@ -116,7 +116,10 @@
 
 ### Next Week
 - [ ] Lab Report Drafting
-<<<<<<< HEAD
+- [ ] Camera settings (advanced)
+- [ ] Have mm, um, and nm option for position on main tab
+- [ ] Create better framing for calibration tab
+- [ ] Check: Test enterables for X,Y,Z
 - [X] Camera settings (advanced)
 - [ ] Autofocus
 - [ ] Check stage coords function (more precise)
@@ -126,10 +129,4 @@
 
 
 ### Later
-- [ ] Save file so we can load previous results.
-=======
-- [ ] Camera settings (advanced)
-- [ ] Have mm, um, and nm option for position on main tab
-- [ ] Create better framing for calibration tab
-- [ ] Check: Test enterables for X,Y,Z
->>>>>>> 30488c9c
+- [ ] Save file so we can load previous results.