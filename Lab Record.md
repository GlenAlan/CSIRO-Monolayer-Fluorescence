--- conflicted
+++ resolved
@@ -173,11 +173,7 @@
 ### Remainder of the placement
 
 - [X] Add cat in a Santa hat
-<<<<<<< HEAD
-- [ ] Add camera parameter adjustment (done on backend, needs GUI)
-=======
 - [X] Add camera parameter adjustment (done on backend, needs GUI)
->>>>>>> b550cd0a
 - [ ] Add a focus routine (planar)
 - [X] List the located monolayers and stats and add an option to take you to a specific one (done on backend, needs GUI)
 - [ ] Different lens calibration
